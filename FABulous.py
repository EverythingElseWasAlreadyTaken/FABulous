--- conflicted
+++ resolved
@@ -49,13 +49,7 @@
 histfile = ""
 histfile_size = 1000
 
-<<<<<<< HEAD
-MAX_BITBYTES=16384
-
-fabulousRoot = os.getenv('FAB_ROOT')
-=======
 fabulousRoot = os.getenv("FAB_ROOT")
->>>>>>> 523d7e38
 if fabulousRoot is None:
     print("FAB_ROOT environment variable not set!")
     print("Use 'export FAB_ROOT=<path to FABulous root>'")
@@ -77,54 +71,12 @@
 
     os.mkdir(f"{project_dir}/.FABulous")
 
-<<<<<<< HEAD
-    shutil.copytree(f"{fabulousRoot}/fabric_files/FABulous_project_template_{type}/",
-                    f"{project_dir}/", dirs_exist_ok=True)
-    adjust_directory_in_verilog_tb(project_dir)
-
-def copy_verilog_files(src, dst):
-    for root, _, files in os.walk(src):
-        for file in files:
-            if file.endswith(".v"):
-                source_path = os.path.join(root, file)
-                destination_path = os.path.join(dst, file)
-                shutil.copy(source_path, destination_path)
-
-def remove_dir(path):
-    try:
-        shutil.rmtree(path)
-        pass
-    except OSError as e:
-        logger.error(f"{e}")
-
-def make_hex(binfile, outfile):
-    with open(binfile, "rb") as f:
-        bindata = f.read()
-
-    if len(bindata) > MAX_BITBYTES:
-        logger.error("Binary file too big.")
-        return
-
-    with open(outfile, "w") as f:
-        for i in range(MAX_BITBYTES):
-            if i < len(bindata):
-                print(f"{bindata[i]:02x}", file=f)
-            else:
-                print("0", file=f)
-
-def adjust_directory_in_verilog_tb(project_dir):
-    with open(f"{fabulousRoot}/fabric_files/FABulous_project_template_verilog/Test/sequential_16bit_en_tb.v", "rt") as fin:
-        with open(f"{fabulousRoot}/{project_dir}/Test/sequential_16bit_en_tb.v", "wt") as fout:
-            for line in fin:
-                fout.write(line.replace("PROJECT_DIR", f"{project_dir}"))
-=======
     shutil.copytree(
         f"{fabulousRoot}/fabric_files/FABulous_project_template_{type}/",
         f"{project_dir}/",
         dirs_exist_ok=True,
     )
 
->>>>>>> 523d7e38
 
 def get_path(path):
     system = platform.system()
