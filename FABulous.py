# Copyright 2021 University of Manchester
#
# Licensed under the Apache License, Version 2.0 (the "License");
# you may not use this file except in compliance with the License.
# You may obtain a copy of the License at
#
#      http://www.apache.org/licenses/LICENSE-2.0
#
# Unless required by applicable law or agreed to in writing, software
# distributed under the License is distributed on an "AS IS" BASIS,
# WITHOUT WARRANTIES OR CONDITIONS OF ANY KIND, either express or implied.
# See the License for the specific language governing permissions and
# limitations under the License.
#
# SPDX-License-Identifier: Apache-2.0

from contextlib import redirect_stdout
from fabric_generator.model_generation_vpr import genVPRModel
from fabric_generator.utilities import genFabricObject, GetFabric
import fabric_generator.model_generation_vpr as model_gen_vpr
import fabric_generator.model_generation_npnr as model_gen_npnr
from fabric_generator.code_generation_VHDL import VHDLWriter
from fabric_generator.code_generation_Verilog import VerilogWriter
import fabric_generator.code_generator as codeGen
import fabric_generator.file_parser as fileParser
from fabric_generator.fabric import Fabric, Tile
from fabric_generator.fabric_gen import FabricGenerator
from geometry_generator.geometry_gen import GeometryGenerator
import csv
from glob import glob
import os
import argparse
import pickle
import re
import sys
import subprocess as sp
import shutil
from typing import List, Literal
import docker
import cmd
import readline
import logging
import tkinter as tk
readline.set_completer_delims(' \t\n')

fabulousRoot = os.getenv('FAB_ROOT')
if fabulousRoot is None:
    print('FAB_ROOT environment variable not set!')
    print("Use 'export FAB_ROOT=<path to FABulous root>'")
    sys.exit(-1)

logger = logging.getLogger(__name__)
logging.basicConfig(
    format="[%(levelname)s]-%(asctime)s - %(message)s", level=logging.INFO)


# Create a FABulous Verilog project that contains all the required files
def create_project(project_dir, type: Literal["verilog", "vhdl"] = "verilog"):
    if os.path.exists(project_dir):
        print('Project directory already exists!')
        sys.exit()
    else:
        os.mkdir(f"{project_dir}")

    os.mkdir(f"{project_dir}/.FABulous")

    shutil.copytree(f"{fabulousRoot}/fabric_files/FABulous_project_template_{type}/",
                    f"{project_dir}/", dirs_exist_ok=True)


class FABulous:
    fabricGenerator: FabricGenerator
    geometryGenerator: GeometryGenerator
    fabric: Fabric
    fileExtension: str = ".v"

    def __init__(self, writer: codeGen.codeGenerator, fabricCSV: str = ""):
        self.writer = writer
        if fabricCSV != "":
            self.fabric = fileParser.parseFabricCSV(fabricCSV)
            self.fabricGenerator = FabricGenerator(self.fabric, self.writer)
            self.geometryGenerator = GeometryGenerator(self.fabric)

        if isinstance(self.writer, VHDLWriter):
            self.fileExtension = ".vhdl"
        # self.fabricGenerator = FabricGenerator(fabric, writer)

    def setWriterOutputFile(self, outputDir):
        logger.info(f"Output file: {outputDir}")
        self.writer.outFileName = outputDir

    def loadFabric(self, dir: str):
        if dir.endswith(".csv"):
            self.fabric = fileParser.parseFabricCSV(dir)
            self.fabricGenerator = FabricGenerator(self.fabric, self.writer)
            self.geometryGenerator = GeometryGenerator(self.fabric)
        else:
            logger.warning("Only .csv files are supported for fabric loading")

    def bootstrapSwitchMatrix(self, tileName: str, outputDir: str):
        tile = self.fabric.getTileByName(tileName)
        self.fabricGenerator.bootstrapSwitchMatrix(tile, outputDir)

    def addList2Matrix(self, list: str, matrix: str):
        self.fabricGenerator.list2CSV(list, matrix)

    def genConfigMem(self, tileName: str, configMem: str):
        tile = self.fabric.getTileByName(tileName)
        self.fabricGenerator.generateConfigMem(tile, configMem)

    def genSwitchMatrix(self, tileName: str):
        tile = self.fabric.getTileByName(tileName)
        self.fabricGenerator.genTileSwitchMatrix(tile)

    def genTile(self, tileName: str):
        tile = self.fabric.getTileByName(tileName)
        self.fabricGenerator.generateTile(tile)

    def genSuperTile(self, tileName: str):
        tile = self.fabric.getSuperTileByName(tileName)
        self.fabricGenerator.generateSuperTile(tile)

    def genFabric(self):
        self.fabricGenerator.generateFabric()

    def genGeometry(self, geomPadding: int = 8):
        self.geometryGenerator.generateGeometry(geomPadding)
        self.geometryGenerator.saveToCSV(self.writer.outFileName)

    def genTopWrapper(self):
        self.fabricGenerator.generateTopWrapper()

    def genBitStreamSpec(self):
        specObject = self.fabricGenerator.generateBitsStreamSpec()
        return specObject

    def genModelNpnr(self):
        return model_gen_npnr.genNextpnrModel(self.fabric)

    def genModelVPR(self, customXML: str = ""):
        return model_gen_vpr.genVPRModel(self.fabric, customXML)

    def genModelVPRRoutingResource(self):
        return model_gen_vpr.genVPRRoutingResourceGraph(self.fabric)

    def genModelVPRConstrains(self):
        return model_gen_vpr.genVPRConstrainsXML(self.fabric)


class FABulousShell(cmd.Cmd):
    intro: str = f"""

    ______      ____        __
    |  ____/\   |  _ \      | |
    | |__ /  \  | |_) |_   _| | ___  _   _ ___
    |  __/ /\ \ |  _ <| | | | |/ _ \| | | / __|
    | | / ____ \| |_) | |_| | | (_) | |_| \__ \\
    |_|/_/    \_\____/ \__,_|_|\___/ \__,_|___/


Welcome to FABulous shell
You have started the FABulous shell with following options:
{' '.join(sys.argv[1:])}

Type help or ? to list commands
To see documentation for a command type:
    help <command> 
or 
    ?<command>

To execute a shell command type:
    shell <command>
or
    !<command>

The shell support tab completion for commands and files

To run the complete FABulous flow with the default project, run the following command:
    load_fabric
    run_FABulous_fabric
    run_FABulous_bitstream npnr ./user_design/sequential_16bit_en.v
    """
    prompt: str = "FABulous> "
    fabricGen: FABulous
    projectDir: str
    top: str
    allTile: List[str]
    csvFile: str
    extension: str = "v"
    fabricLoaded: bool = False
    script: str = ""

    def __init__(self, fab: FABulous, projectDir: str, script: str = ""):
        super().__init__()
        self.fabricGen = fab
        self.projectDir = projectDir
        self.tiles = []
        self.superTiles = []
        self.csvFile = ""
        self.script = script
        if isinstance(self.fabricGen.writer, VHDLWriter):
            self.extension = "vhdl"
        else:
            self.extension = "v"

        if hasattr(fab, "fabric"):
            self.fabricLoaded = True

    def preloop(self) -> None:

        def wrap_with_except_handling(fun_to_wrap):
            def inter(*args, **varargs):
                try:
                    fun_to_wrap(*args, **varargs)
                except:
                    import traceback
                    traceback.print_exc()
                    sys.exit(1)
            return inter

        tcl = tk.Tcl()
        script = ""
        if self.script != "":
            with open(self.script, "r") as f:
                script = f.read()
            for fun in dir(self.__class__):
                if fun.startswith("do_"):
                    name = fun.strip("do_")
                    tcl.createcommand(name, wrap_with_except_handling(getattr(self, fun)))

        # os.chdir(args.project_dir)
        tcl.eval(script)

        if "exit" in script:
            exit(0)

    def precmd(self, line: str) -> str:
        if ("gen" in line or "run" in line) and not self.fabricLoaded and "help" not in line and "?" not in line:
            logger.error("Fabric not loaded")
            return ""
        return line

    # override the emptyline method, so empty command will just do nothing
    def emptyline(self):
        pass

    def parse(self, line: str) -> List[str]:
        return line.split()

    def _complete_path(self, path):
        if os.path.isdir(path):
            return glob(os.path.join(path, "*"))
        else:
            return glob(path + "*")

    def _complete_tileName(self, text):
        return [t for t in self.allTile if t.startswith(text)]

    def do_shell(self, args):
        "Run a shell command"
        if not args:
            print("Please provide a command to run")
            return

        sp.run(args, shell=True)

    def do_exit(self, *ignore):
        "exit FABulous shell"
        logger.info("Exiting FABulous shell")
        return True

    def do_load_fabric(self, args=""):
        "load csv file and generate an internal representation of the fabric"
        args = self.parse(args)
        # if no argument is given will use the one set by set_fabric_csv
        # else use the argument
        logger.info("Loading fabric")
        if len(args) == 0:
            if self.csvFile != "" and os.path.exists(self.csvFile):
                self.fabricGen.loadFabric(self.csvFile)
            elif os.path.exists(f"{self.projectDir}/fabric.csv"):
                logger.info(
                    "Found fabric.csv in the project directory loading that file as the definition of the fabric")
                self.fabricGen.loadFabric(f"{self.projectDir}/fabric.csv")
                self.csvFile = f"{self.projectDir}/fabric.csv"
            else:
                logger.error(
                    "No argument is given and no csv file is set or the file does not exist")
                return
        else:
            self.fabricGen.loadFabric(args[0])
            self.csvFile = args[0]

        self.fabricLoaded = True
        # self.projectDir = os.path.split(self.csvFile)[0]
        tileByPath = [f.name for f in os.scandir(
            f"{self.projectDir}/Tile/") if f.is_dir()]
        tileByFabric = list(self.fabricGen.fabric.tileDic.keys())
        superTileByFabric = list(self.fabricGen.fabric.superTileDic.keys())
        self.allTile = list(set(tileByPath) & set(
            tileByFabric + superTileByFabric))
        logger.info("Complete")

    def complete_load_fabric(self, text, *ignored):
        return self._complete_path(text)

    # TODO REMOVE once have transition the model gen to object based
    def do_set_fabric_csv(self, args):
        "set the csv file to be used for fabric generation"
        args = self.parse(args)
        self.csvFile = args[0]

    def complete_set_fabric_csv(self, text, *ignored):
        return self._complete_path(text)

    def do_gen_config_mem(self, args):
        "Generate the configuration memory of the given tile"
        args = self.parse(args)
        logger.info(f"Generating Config Memory for {' '.join(args)}")
        for i in args:
            logger.info(f"Generating configMem for {i}")
            self.fabricGen.setWriterOutputFile(
                f"{self.projectDir}/Tile/{i}/{i}_ConfigMem.{self.extension}")
            self.fabricGen.genConfigMem(
                i, f"{self.projectDir}/Tile/{i}/{i}_ConfigMem.csv")
        logger.info(f"Generating configMem complete")

    def complete_gen_config_mem(self, text, *ignored):
        return self._complete_tileName(text)

    def do_gen_switch_matrix(self, args):
        "Generate switch matrix of the given tile"
        args = self.parse(args)
        logger.info(f"Generating switch matrix for {' '.join(args)}")
        for i in args:
            logger.info(f"Generating switch matrix for {i}")
            self.fabricGen.setWriterOutputFile(
                f"{self.projectDir}/Tile/{i}/{i}_switch_matrix.{self.extension}")
            self.fabricGen.genSwitchMatrix(i)
        logger.info("Switch matrix generation complete")

    def complete_gen_switch_matrix(self, text, *ignored):
        return self._complete_tileName(text)

    def do_gen_tile(self, args):
        "Generate the given tile with the switch matrix and configuration memory"
        if not isinstance(args, list):
            args = self.parse(args)
        logger.info(f"Generating tile {' '.join(args)}")
        for t in args:
            if subTiles := [f.name for f in os.scandir(f"{self.projectDir}/Tile/{t}") if f.is_dir()]:
                logger.info(
                    f"{t} is a super tile, generating {t} with sub tiles {' '.join(subTiles)}")
                for st in subTiles:
                    # Gen switch matrix
                    logger.info(f"Generating switch matrix for tile {t}")
                    logger.info(f"Generating switch matrix for {st}")
                    self.fabricGen.setWriterOutputFile(
                        f"{self.projectDir}/Tile/{t}/{st}/{st}_switch_matrix.{self.extension}")
                    self.fabricGen.genSwitchMatrix(st)
                    logger.info(f"Generated switch matrix for {st}")

                    # Gen config mem
                    logger.info(f"Generating configMem for tile {t}")
                    logger.info(f"Generating ConfigMem for {st}")
                    self.fabricGen.setWriterOutputFile(
                        f"{self.projectDir}/Tile/{t}/{st}/{st}_ConfigMem.{self.extension}")
                    self.fabricGen.genConfigMem(
                        st, f"{self.projectDir}/Tile/{t}/{st}/{st}_ConfigMem.csv")
                    logger.info(f"Generated configMem for {st}")

                    # Gen tile
                    logger.info(f"Generating subtile for tile {t}")
                    logger.info(f"Generating subtile {st}")
                    self.fabricGen.setWriterOutputFile(
                        f"{self.projectDir}/Tile/{t}/{st}/{st}.{self.extension}")
                    self.fabricGen.genTile(st)
                    logger.info(f"Generated subtile {st}")

                # Gen super tile
                logger.info(f"Generating super tile {t}")
                self.fabricGen.setWriterOutputFile(
                    f"{self.projectDir}/Tile/{t}/{t}.{self.extension}")
                self.fabricGen.genSuperTile(t)
                logger.info(f"Generated super tile {t}")
                continue

            # Gen switch matrix
            self.do_gen_switch_matrix(t)

            # Gen config mem
            self.do_gen_config_mem(t)

            logger.info(f"Generating tile {t}")
            # Gen tile
            self.fabricGen.setWriterOutputFile(
                f"{self.projectDir}/Tile/{t}/{t}.{self.extension}")
            self.fabricGen.genTile(t)
            logger.info(f"Generated tile {t}")

        logger.info("Tile generation complete")

    def complete_gen_tile(self, text: str, *ignored):
        return self._complete_tileName(text)

    def do_gen_all_tile(self, *ignored):
        "Generate all tiles"
        logger.info("Generating all tiles")
        self.do_gen_tile(self.allTile)
        logger.info("Generated all tiles")

    def do_gen_fabric(self, *ignored):
        "Generate the fabric base on the loaded fabric"
        logger.info(f"Generating fabric {self.fabricGen.fabric.name}")
        self.do_gen_all_tile()
        self.fabricGen.setWriterOutputFile(
            f"{self.projectDir}/Fabric/{self.fabricGen.fabric.name}.{self.extension}")
        self.fabricGen.genFabric()
        logger.info("Fabric generation complete")

    def do_gen_geometry(self, *vargs):
        "Generate the geometry of the fabric for the FABulous Editor.    Usage: gen_geometry [padding]"

        if not self.fabricLoaded:
            logger.error("Fabric not loaded")
            return ""

        logger.info(f"Generating geometry for {self.fabricGen.fabric.name}")
        geomFile = f"{self.projectDir}/{self.fabricGen.fabric.name}_geometry.csv"
        self.fabricGen.setWriterOutputFile(geomFile)

        paddingDefault = 8
        if len(vargs) == 1 and vargs[0] != "":
            try:
                padding = int(vargs[0])
                logger.info(f"Setting padding to {padding}")
            except ValueError:
                logger.warning(f"Faulty padding argument, defaulting to {paddingDefault}")
                padding = paddingDefault
        else:
            logger.info(f"No padding specified, defaulting to {paddingDefault}")
            padding = paddingDefault

        if 4 <= padding <= 32:
            self.fabricGen.genGeometry(padding)
            logger.info("Geometry generation complete")
            logger.info(f"{geomFile} can now be imported into the FABulous Editor")
        else:
            logger.error("padding has to be between 4 and 32 inclusively!")


    def do_gen_bitStream_spec(self, *ignored):
        "Generate the bitstream specification of the fabric"
        logger.info("Generating bitstream specification")
        specObject = self.fabricGen.genBitStreamSpec()

        logger.info(
            f"output file: {self.projectDir}/{metaDataDir}/bitStreamSpec.bin")
        with open(f"{self.projectDir}/{metaDataDir}/bitStreamSpec.bin", "wb") as outFile:
            pickle.dump(specObject, outFile)

        logger.info(
            f"output file: {self.projectDir}/{metaDataDir}/bitStreamSpec.csv")
        with open(f"{self.projectDir}/{metaDataDir}/bitStreamSpec.csv", "w") as f:
            w = csv.writer(f)
            for key1 in specObject["TileSpecs"]:
                w.writerow([key1])
                for key2, val in specObject["TileSpecs"][key1].items():
                    w.writerow([key2, val])
        logger.info("Generated bitstream specification")

    def do_gen_top_wrapper(self, *ignored):
        "Generate the top wrapper of the fabric"
        logger.info("Generating top wrapper")
        self.fabricGen.setWriterOutputFile(
            f"{self.projectDir}/Fabric/{self.fabricGen.fabric.name}_top.{self.extension}")
        self.fabricGen.genTopWrapper()
        logger.info("Generated top wrapper")

    def do_run_FABulous_fabric(self, *ignored):
        "Generate the fabric base on the CSV file, create the bitstream specification of the fabric, top wrapper of the fabric, Nextpnr model of the fabric and geometry information of the fabric."
        logger.info("Running FABulous")
        self.do_gen_fabric()
        self.do_gen_bitStream_spec()
        self.do_gen_top_wrapper()
        self.do_gen_model_npnr()
        self.do_gen_geometry()
        logger.info("FABulous fabric flow complete")
        return 0

    def do_gen_model_npnr(self, *ignored):
        "Generate a npnr model of the fabric"
        logger.info("Generating npnr model")
        npnrModel = self.fabricGen.genModelNpnr()
        logger.info(
            f"output file: {self.projectDir}/{metaDataDir}/pips.txt")
        with open(f"{self.projectDir}/{metaDataDir}/pips.txt", "w") as f:
            f.write(npnrModel[0])

        logger.info(f"output file: {self.projectDir}/{metaDataDir}/bel.txt")
        with open(f"{self.projectDir}/{metaDataDir}/bel.txt", "w") as f:
            f.write(npnrModel[1])

        logger.info(
            f"output file: {self.projectDir}/{metaDataDir}/bel.v2.txt")
        with open(f"{self.projectDir}/{metaDataDir}/bel.v2.txt", "w") as f:
            f.write(npnrModel[2])

        logger.info(
            f"output file: {self.projectDir}/{metaDataDir}/template.pcf")
        with open(f"{self.projectDir}/{metaDataDir}/template.pcf", "w") as f:
            f.write(npnrModel[3])

        logger.info("Generated npnr model")

    # TODO updater once have transition the model gen to object based
    def do_gen_model_npnr_pair(self):
        "Generate a pair npnr model of the fabric. (Currently not working)"
        logger.info("Generating pair npnr model")
        if self.csvFile:
            FabricFile = [i.strip('\n').split(',') for i in open(self.csvFile)]
            fabric = GetFabric(FabricFile)
            fabricObject = genFabricObject(fabric, FabricFile)
            pipFile = open(f"{self.projectDir}/{metaDataDir}/pips.txt", "w")
            belFile = open(f"{self.projectDir}/{metaDataDir}/bel.txt", "w")
            pairFile = open(
                f"{self.projectDir}/{metaDataDir}/wirePairs.csv", "w")
            constraintFile = open(
                f"{self.projectDir}/{metaDataDir}/template.pcf", "w")

            npnrModel = model_gen_npnr.genNextpnrModelOld(fabricObject, False)

            pipFile.write(npnrModel[0])
            belFile.write(npnrModel[1])
            constraintFile.write(npnrModel[2])
            pairFile.write(npnrModel[3])

            pipFile.close()
            belFile.close()
            constraintFile.close()
            pairFile.close()

        else:
            print("Need to call sec_fabric_csv before running model_gen_npnr_pair")
        logger.info("Generated pair npnr model")

    def do_gen_model_vpr(self, args):
        "Generate a vpr model of the fabric"
        args = self.parse(args)
        if len(args) > 1:
            logger.error(f"Usage: gen_model_vpr [path_to_custom_xml]")
            return

        if len(args) == 0:
            args = ""
        else:
            args = args[0]

        logger.info("Generating vpr model")
        vprModel = self.fabricGen.genModelVPR(args)
        logger.info(
            f"Output file: {self.projectDir}/{metaDataDir}/architecture.xml")
        with open(f"{self.projectDir}/{metaDataDir}/architecture.xml", "w") as f:
            f.write(vprModel)

        routingResourceInfo = self.fabricGen.genModelVPRRoutingResource()
        # Write the routing resource graph
        vprRoutingResource = routingResourceInfo[0]
        logger.info(
            f"Output file: {self.projectDir}/{metaDataDir}/routing_resource.xml")
        with open(f"{self.projectDir}/{metaDataDir}/routing_resource.xml", "w") as f:
            f.write(vprRoutingResource)

        # Write maxWidth.txt
        vprMaxWidth = routingResourceInfo[1]
        logger.info(
            f"Output file: {self.projectDir}/{metaDataDir}/maxWidth.txt")
        with open(f"{self.projectDir}/{metaDataDir}/maxWidth.txt", "w") as f:
            f.write(str(vprMaxWidth))

        vprConstrain = self.fabricGen.genModelVPRConstrains()
        logger.info(
            f"Output file: {self.projectDir}/{metaDataDir}/fab_constraints.xml")
        with open(f"{self.projectDir}/{metaDataDir}/fab_constraints.xml", "w") as f:
            f.write(vprConstrain)

        logger.info("Generated vpr model")

    def complete_gen_model_vpr(self, text, *ignored):
        return self._complete_path(text)

    def do_hls_create_project(self):
        if not os.path.exists(f"./HLS"):
            os.makedirs(f"./HLS")

        with open(f"{self.projectDir}/HLS/config.tcl", "w") as f:
            f.write(f"source /root/legup-4.0/examples/legup.tcl\n")

        name = self.projectDir.split('/')[-1]
        with open(f"{self.projectDir}/HLS/Makefile", "w") as f:
            f.write(f"NAME = {name}\n")
            f.write(
                f"LOCAL_CONFIG = -legup-config=/root/{name}/config.tcl\n")
            f.write("LEVEL = /root/legup-4.0/examples\n")
            f.write("include /root/legup-4.0/examples/Makefile.common\n")
            f.write("include /root/legup-4.0/examples/Makefile.ancillary\n")
            f.write(f"OUTPUT_PATH=/root/{name}/generated_file\n")

        with open(f"./HLS/{name}.c", "w") as f:
            f.write(
                '#include <stdio.h>\nint main() {\n    printf("Hello World");\n    return 0;\n}')

        os.chmod(f"./HLS/config.tcl", 0o666)
        os.chmod(f"./HLS/Makefile", 0o666)
        os.chmod(f"./HLS/{name}.c", 0o666)

    def do_hls_generate_verilog(self):
        name = self.projectDir.split('/')[-1]
        # create folder for the generated file
        if not os.path.exists(f"./HLS/generated_file"):
            os.mkdir(f"{name}/generated_file")
        else:
            os.system(
                f"rm -rf ./create_HLS_project/generated_file/*")

        client = docker.from_env()
        containers = client.containers.run(
            "legup:latest", f'make -C /root/{name} ',
            volumes=[f"{os.path.abspath(os.getcwd())}/{self.projectDir}/HLS/:/root/{name}"])

        print(containers.decode("utf-8"))

        # move all the generated files into a folder
        for f in os.listdir(f"./HLS"):
            if not f.endswith(".v") and not f.endswith(".c") and not f.endswith(".h") and not f.endswith("_labeled.c") \
                    and not f.endswith(".tcl") and f != "Makefile" and os.path.isfile(f"./HLS/{f}"):
                shutil.move(f"./HLS/{f}",
                            f"./HLS/generated_file/")

            if f.endswith("_labeled.c"):
                shutil.move(f"./HLS/{f}",
                            f"./HLS/generated_file/")

        try:
            os.chmod(f"./HLS/{name}.v", 0o666)
            with open(f"./HLS/{name}.v", "r") as f:
                content = f.read()
                content = re.sub(r"(if .*? \$finish; end)", r"//\1", content)
                content = re.sub(r"(@\(.*?\);)", r"//\1", content)
                content = re.sub(r"(\$write.*?;)", r"//\1", content)
                content = re.sub(r"(\$display.*?;)", r"//\1", content)
                content = re.sub(r"(\$finish;)", r"//\1", content)
                with open(f"./HLS/{name}.v", "w") as f:
                    f.write(content)
            s = (
                f"module {name}(\n"
                "    reset,\n"
                "    start,\n"
                "    finish,\n"
                "    waitrequest,\n"
                "    return_val\n"
                ");\n"
                "input reset;\n"
                "input start;\n"
                "output wire finish;\n"
                "input waitrequest;\n"
                "output wire[31:0] return_val;\n"

                "wire clk;\n"
                "(* keep *) Global_Clock inst_clk (.CLK(clk));\n"

                "(* keep *) top inst_top(.clk(clk), .reset(reset), .start(start),\n"
                "    .finish(finish), .waitrequest(waitrequest), .return_val(return_val));\n"
                "\n"
                "endmodule\n"
            )
            with open(f"./HLS/{name}.v", "a") as f:
                f.write("\n")
                f.write(s)
        except:
            print(
                "Verilog file is not generated, potentialy due to the error in the C code")
            exit(-1)

    def do_synthesis_npnr(self, args):
        "Run synthesis with Yosys using Nextpnr JSON backend Usage: synthesis_npnr <dir_to_top_module>"
        args = self.parse(args)
        if len(args) != 1:
            logger.error("Usage: synthesis_npnr <dir_to_top_module>")
            return
        logger.info(
            f"Running synthesis that targeting Nextpnr with design {args[0]}")
        path, name = os.path.split(args[0])
        name = name.split('.')[0]
        runCmd = ["yosys",
                  "-p", f"synth_fabulous -top top_wrapper -json {self.projectDir}/{path}/{name}.json",
                  f"{self.projectDir}/{args[0]}",
                  f"{self.projectDir}/{path}/top_wrapper.v", ]
        try:
            sp.run(runCmd, check=True)
            logger.info("Synthesis completed")
        except sp.CalledProcessError:
            logger.error("Synthesis failed")

    def complete_synthesis_npnr(self, text, *ignored):
        return self._complete_path(text)

    def do_synthesis_blif(self, args):
        "Run synthesis with Yosys using VPR BLIF backend Usage: synthesis_blif <dir_to_top_module>"
        args = self.parse(args)
        if len(args) != 1:
            logger.error("Usage: synthesis_blif <dir_to_top_module>")
            return
        logger.info(
            f"Running synthesis that targeting BLIF with design {args[0]}")
        path, name = os.path.split(args[0])
        name = name.split('.')[0]
        runCmd = ["yosys",
                  "-p", f"synth_fabulous -top top_wrapper -blif {self.projectDir}/{path}/{name}.blif -vpr",
                  f"{self.projectDir}/{args[0]}",
                  f"{self.projectDir}/{path}/top_wrapper.v", ]
        try:
            sp.run(runCmd, check=True)
            logger.info("Synthesis completed")
        except sp.CalledProcessError:
            logger.error("Synthesis failed")

    def complete_synthesis_blif(self, text, *ignored):
        return self._complete_path(text)

    def do_place_and_route_npnr(self, args):
        """
        Run place and route with Nextpnr. Need to generate a Nextpnr model first.
        Usage: place_and_route_npnr <json_file>
        <json_file> is generated by Yosys. Generate it by running synthesis_npnr
        """
        args = self.parse(args)
        if len(args) != 1:
            logger.error("Usage: place_and_route_npnr <json_file> (<json_file> is generated by Yosys. Generate it by running synthesis_npnr.)")
            return
        logger.info(
            f"Running Placement and Routing with Nextpnr for design {args[0]}")
        path, name = os.path.split(args[0])

        if path == "":
            path = "."

        if not os.path.exists(f"{self.projectDir}/.FABulous/pips.txt") or not os.path.exists(
                f"{self.projectDir}/.FABulous/bel.txt"):
            logger.error(
                "Pips and Bel files are not found, please run model_gen_npnr first")
            return

        print(self.projectDir)
        if os.path.exists(f"{self.projectDir}/{path}"):
            # TODO rewriting the fab_arch script so no need to copy file for work around
            if f"{name}" in os.listdir(f"{self.projectDir}/{path}"):
                runCmd = [f"FAB_ROOT={self.projectDir}",
                          f"nextpnr-generic",
                          "--uarch", "fabulous",
<<<<<<< HEAD
                          "--json", f"{self.projectDir}/{path}/{name}",
=======
                          "--json", f"{self.projectDir}/{path}/{name}.json",
>>>>>>> 04f85bd3
                          "-o", f"fasm={self.projectDir}/{path}/{name}.fasm",
                          "--verbose",
                          "--log", f"{self.projectDir}/{path}/{name}_npnr_log.txt"]
                sp.run(" ".join(runCmd), stdout=sys.stdout,
                       stderr=sp.STDOUT, check=True, shell=True)
            else:
                logger.error(
                    f"Cannot find file \"{name}\" in path \"./{path}/\", which is generated by running Yosys with Nextpnr backend (e.g. synthesis_npnr).")
                return
            logger.info("Placement and Routing completed")
        else:
            logger.error(
                f"Directory {self.projectDir}/{path} does not exist.")
            return


    def complete_place_and_route_npnr(self, text, *ignored):
        return self._complete_path(text)

    def do_place_and_route_vpr(self, args):
        "Run place and route with VPR. Need to generate a VPR model first. Usage: place_and_route_vpr <dir_to_top_module> (Currently not working)"
        args = self.parse(args)
        if len(args) != 1:
            logger.error("Usage: place_and_route_vpr <dir_to_top_module>")
            return
        logger.info(
            f"Running Placement and Routing with vpr for design {args[0]}")
        path, name = os.path.split(args[0])
        name = name.split('.')[0]

        if os.path.exists(f"{self.projectDir}/user_design/{name}.blif"):
            if not os.getenv('VTR_ROOT'):
                logger.error(
                    "VTR_ROOT is not set, please set it to the VPR installation directory")
                exit(-1)

            vtr_root = os.getenv('VTR_ROOT')

            runCmd = [f"{vtr_root}/vpr/vpr",
                      f".FABulous/architecture.xml",
                      f"{self.projectDir}/user_design/{name}.blif",
                      "--read_rr_graph", f".FABulous/routing_resources.xml",
                      "--echo_file", "on",
                      "--route_chan_width", "16"]
            sp.run(runCmd, check=True)
        else:
            logger.error(
                f"Cannot find {name}.blif file, which is generated by running Yosys with blif backend")
            return
        logger.info("Placement and Routing completed")

    def complete_place_and_route_vpr(self, text, *ignored):
        return self._complete_path(text)

    def do_gen_bitStream_binary(self, args):
        "Generate the bitstream of a given design. Need to generate bitstream specification before use. Usage: gen_bitStream_binary <dir_to_top_module>"
        args = self.parse(args)
        if len(args) != 1:
            logger.error("Usage: gen_bitStream_binary <dir_to_top_module>")
            return
        path, name = os.path.split(args[0])
        name = name.split('.')[0]
        if not os.path.exists(f"{self.projectDir}/.FABulous/bitStreamSpec.bin"):
            logger.error(
                "Cannot find bitStreamSpec.bin file, which is generated by running gen_bitStream_spec")
            return

        if not os.path.exists(f"{self.projectDir}/{path}/{name}.fasm"):
            logger.error(
                f"Cannot find {self.projectDir}/{path}/{name}.fasm file which is generated by running place_and_route_npnr or place_and_route_vpr. Potentially Place and Route Failed.")
            return

        logger.info(
            f"Generating Bitstream for design {self.projectDir}/{args[0]}")
        logger.info(f"Outputting to {self.projectDir}/{path}/{name}.bin")
        name = name.split('.')[0]
        runCmd = ["python3", f"{fabulousRoot}/fabric_cad/bit_gen.py",
                  "-genBitstream",
                  f"{self.projectDir}/{path}/{name}.fasm",
                  f"{self.projectDir}/.FABulous/bitStreamSpec.bin",
                  f"{self.projectDir}/{path}/{name}.bin"]

        sp.run(runCmd, check=True)
        logger.info("Bitstream generated")

    def complete_gen_bitStream_binary(self, text, *ignored):
        return self._complete_path(text)

    def do_run_FABulous_bitstream(self, *args):
        "Run FABulous to generate a bitstream on a given design starting from synthesis. Usage: run_FABulous_bitstream <npnr|vpr> <dir_to_top_module> (vpr flow currently not working)"
        if len(args) == 1:
            args = self.parse(args[0])
            if len(args) != 2:
                logger.error(
                    "Usage: run_FABulous_bitstream <npnr|vpr> <dir_to_top>")
        elif len(args) != 2:
            logger.error(
                "Usage: run_FABulous_bitstream <npnr|vpr> <dir_to_top>")
            return

        if args[0] == "vpr":
            self.do_synthesis_blif(args[1])
            self.do_place_and_route_vpr(args[1])
            self.do_gen_bitStream_binary(args[1])
        else:
            self.do_synthesis_npnr(args[1])
            self.do_place_and_route_npnr(args[1])
            self.do_gen_bitStream_binary(args[1])

        return 0

    def complete_run_FABulous_bitstream(self, text, line, *ignored):
        value = ["npnr", "vpr"]
        if "npnr" not in line and "vpr" not in line:
            return [i for i in value if i.startswith(text)]
        return self._complete_path(text)

    def do_tcl(self, args):
        """Execute a TCL script. The directory in the script is relative to the project directory."""
        args = self.parse(args)
        if len(args) != 1:
            logger.error("Usage: tcl <tcl_script>")
            return
        path, name = os.path.split(args[0])
        name = name.split('.')[0]
        if not os.path.exists(args[0]):
            logger.error(
                f"Cannot find {args[0]}")
            return

        logger.info(f"Execute TCL script {args[0]}")
        tcl = tk.Tcl()
        for fun in dir(self.__class__):
            if fun.startswith("do_"):
                name = fun.strip("do_")
                tcl.createcommand(name, getattr(self, fun))

        tcl.evalfile(args[0])
        logger.info("TCL script executed")

    def complete_tcl(self, text, *ignored):
        return self._complete_path(text)


if __name__ == "__main__":
    if sys.version_info < (3, 9, 0):
        print("Need Python 3.9 or above to run FABulous")
        exit(-1)
    parser = argparse.ArgumentParser(
        description='The command line interface for FABulous')

    parser.add_argument(
        "project_dir", help="The directory to the project folder")

    parser.add_argument('-c', '--createProject',
                        default=False,
                        action='store_true',
                        help='Create a new project')

    parser.add_argument('-csv',
                        default="",
                        nargs=1,
                        help="Log all the output from the terminal")

    parser.add_argument('-s', '--script',
                        default="",
                        help="Run FABulous with a FABulous script")

    parser.add_argument('-log',
                        default=False,
                        nargs='?',
                        const="FABulous.log",
                        help="Log all the output from the terminal")

    parser.add_argument('-w', '--writer',
                        default="verilog",
                        choices=['verilog', 'vhdl'],
                        help="Set the type of HDL code generated by the tool. Currently support Verilog and VHDL (Default using Verilog)")

    parser.add_argument('-md', '--metaDataDir',
                        default=".FABulous",
                        nargs=1,
                        help="Set the output directory for the meta data files eg. pip.txt, bel.txt")

    args = parser.parse_args()

    args.top = args.project_dir.split("/")[-1]
    metaDataDir = ".FABulous"

    if args.createProject:
        create_project(args.project_dir, args.writer)
        exit(0)

    if not os.path.exists(f"{args.project_dir}/.FABulous"):
        print("The directory provided is not a FABulous project as it does not have a .FABulous folder")
        exit(-1)
    else:
        writer = VerilogWriter()
        if args.writer == "vhdl":
            writer = VHDLWriter()
        if args.writer == "verilog":
            writer = VerilogWriter()

        fabShell = FABulousShell(
            FABulous(writer, fabricCSV=args.csv), args.project_dir, args.script)

        if args.metaDataDir:
            metaDataDir = args.metaDataDir

        if args.log:
            with open(args.log, "w") as log:
                with redirect_stdout(log):
                    fabShell.cmdloop()
        else:
            fabShell.cmdloop()<|MERGE_RESOLUTION|>--- conflicted
+++ resolved
@@ -758,11 +758,7 @@
                 runCmd = [f"FAB_ROOT={self.projectDir}",
                           f"nextpnr-generic",
                           "--uarch", "fabulous",
-<<<<<<< HEAD
                           "--json", f"{self.projectDir}/{path}/{name}",
-=======
-                          "--json", f"{self.projectDir}/{path}/{name}.json",
->>>>>>> 04f85bd3
                           "-o", f"fasm={self.projectDir}/{path}/{name}.fasm",
                           "--verbose",
                           "--log", f"{self.projectDir}/{path}/{name}_npnr_log.txt"]
